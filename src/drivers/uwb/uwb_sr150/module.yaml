module_name: Ultrawideband position sensor driver
serial_config:
  - command: uwb_sr150 start -d ${SERIAL_DEV} -b p:${BAUD_PARAM}
    port_config_param:
      name: UWB_PORT_CFG
      group: UWB
      default: "TEL2"

parameters:
    - group: UWB
      definitions:
        UWB_INIT_OFF_X:
          description:
            short: UWB sensor X offset in body frame
            long: UWB sensor positioning in relation to Drone in NED. X offset. A Positive offset results in a Position o
          type: float
          unit: m
          decimal: 2
          increment: 0.01
          default: 0.00

        UWB_INIT_OFF_Y:
          description:
            short: UWB sensor Y offset in body frame
            long: UWB sensor positioning in relation to Drone in NED. Y offset.
          type: float
          unit: m
          decimal: 2
          increment: 0.01
          default: 0.00

        UWB_INIT_OFF_Z:
          description:
            short: UWB sensor Z offset in body frame
            long: UWB sensor positioning in relation to Drone in NED. Z offset.
          type: float
          unit: m
          decimal: 2
          increment: 0.01
          default: 0.00

        UWB_SENS_ROT:
          description:
            short: UWB sensor orientation
            long: The orientation of the sensor relative to the forward direction of the body frame. Look up table in src/lib/conversion/rotation.h
                  Default position is the antannaes downward facing, UWB board parallel with body frame.
          type: enum
          values:
            0: ROTATION_NONE
            1: ROTATION_YAW_45
            2: ROTATION_YAW_90
            3: ROTATION_YAW_135
            4: ROTATION_YAW_180
            5: ROTATION_YAW_225
            6: ROTATION_YAW_270
            7: ROTATION_YAW_315
            8: ROTATION_ROLL_180
            9: ROTATION_ROLL_180_YAW_45
            10: ROTATION_ROLL_180_YAW_90
            11: ROTATION_ROLL_180_YAW_135
            12: ROTATION_PITCH_180
            13: ROTATION_ROLL_180_YAW_225
            14: ROTATION_ROLL_180_YAW_270
            15: ROTATION_ROLL_180_YAW_315
            16: ROTATION_ROLL_90
            17: ROTATION_ROLL_90_YAW_45
            18: ROTATION_ROLL_90_YAW_90
            19: ROTATION_ROLL_90_YAW_135
            20: ROTATION_ROLL_270
            21: ROTATION_ROLL_270_YAW_45
            22: ROTATION_ROLL_270_YAW_90
            23: ROTATION_ROLL_270_YAW_135
            24: ROTATION_PITCH_90
            25: ROTATION_PITCH_270
            26: ROTATION_PITCH_180_YAW_90
            27: ROTATION_PITCH_180_YAW_270
            28: ROTATION_ROLL_90_PITCH_90
            29: ROTATION_ROLL_180_PITCH_90
            30: ROTATION_ROLL_270_PITCH_90
            31: ROTATION_ROLL_90_PITCH_180
            32: ROTATION_ROLL_270_PITCH_180
            33: ROTATION_ROLL_90_PITCH_270
            34: ROTATION_ROLL_180_PITCH_270
            35: ROTATION_ROLL_270_PITCH_270
            36: ROTATION_ROLL_90_PITCH_180_YAW_90
            37: ROTATION_ROLL_90_YAW_270
            38: ROTATION_ROLL_90_PITCH_68_YAW_293
            39: ROTATION_PITCH_315
            40: ROTATION_ROLL_90_PITCH_315
<<<<<<< HEAD
          default: 0

=======
          default: 0
>>>>>>> c9f1d6b6
<|MERGE_RESOLUTION|>--- conflicted
+++ resolved
@@ -87,9 +87,4 @@
             38: ROTATION_ROLL_90_PITCH_68_YAW_293
             39: ROTATION_PITCH_315
             40: ROTATION_ROLL_90_PITCH_315
-<<<<<<< HEAD
-          default: 0
-
-=======
-          default: 0
->>>>>>> c9f1d6b6
+          default: 0