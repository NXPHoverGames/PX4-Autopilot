/****************************************************************************
 *
 *   Copyright (c) 2012-2014 PX4 Development Team. All rights reserved.
 *
 * Redistribution and use in source and binary forms, with or without
 * modification, are permitted provided that the following conditions
 * are met:
 *
 * 1. Redistributions of source code must retain the above copyright
 *    notice, this list of conditions and the following disclaimer.
 * 2. Redistributions in binary form must reproduce the above copyright
 *    notice, this list of conditions and the following disclaimer in
 *    the documentation and/or other materials provided with the
 *    distribution.
 * 3. Neither the name PX4 nor the names of its contributors may be
 *    used to endorse or promote products derived from this software
 *    without specific prior written permission.
 *
 * THIS SOFTWARE IS PROVIDED BY THE COPYRIGHT HOLDERS AND CONTRIBUTORS
 * "AS IS" AND ANY EXPRESS OR IMPLIED WARRANTIES, INCLUDING, BUT NOT
 * LIMITED TO, THE IMPLIED WARRANTIES OF MERCHANTABILITY AND FITNESS
 * FOR A PARTICULAR PURPOSE ARE DISCLAIMED. IN NO EVENT SHALL THE
 * COPYRIGHT OWNER OR CONTRIBUTORS BE LIABLE FOR ANY DIRECT, INDIRECT,
 * INCIDENTAL, SPECIAL, EXEMPLARY, OR CONSEQUENTIAL DAMAGES (INCLUDING,
 * BUT NOT LIMITED TO, PROCUREMENT OF SUBSTITUTE GOODS OR SERVICES; LOSS
 * OF USE, DATA, OR PROFITS; OR BUSINESS INTERRUPTION) HOWEVER CAUSED
 * AND ON ANY THEORY OF LIABILITY, WHETHER IN CONTRACT, STRICT
 * LIABILITY, OR TORT (INCLUDING NEGLIGENCE OR OTHERWISE) ARISING IN
 * ANY WAY OUT OF THE USE OF THIS SOFTWARE, EVEN IF ADVISED OF THE
 * POSSIBILITY OF SUCH DAMAGE.
 *
 ****************************************************************************/

/**
 * @file mavlink_main.h
 * MAVLink 1.0 protocol interface definition.
 *
 * @author Lorenz Meier <lm@inf.ethz.ch>
 * @author Anton Babushkin <anton.babushkin@me.com>
 */

#pragma once

#include <stdbool.h>
#include <nuttx/fs/fs.h>
#include <systemlib/param/param.h>
#include <systemlib/perf_counter.h>
#include <pthread.h>
#include <mavlink/mavlink_log.h>

#include <uORB/uORB.h>
#include <uORB/topics/mission.h>
#include <uORB/topics/mission_result.h>

#include "mavlink_bridge_header.h"
#include "mavlink_orb_subscription.h"
#include "mavlink_stream.h"
#include "mavlink_messages.h"
#include "mavlink_mission.h"


class Mavlink
{

public:
	/**
	 * Constructor
	 */
	Mavlink();

	/**
	 * Destructor, also kills the mavlinks task.
	 */
	~Mavlink();

	/**
	* Start the mavlink task.
	 *
	 * @return		OK on success.
	 */
	static int		start(int argc, char *argv[]);

	/**
	 * Display the mavlink status.
	 */
	void			display_status();

	static int		stream_command(int argc, char *argv[]);

	static int		instance_count();

	static Mavlink		*new_instance();

	static Mavlink		*get_instance(unsigned instance);

	static Mavlink		*get_instance_for_device(const char *device_name);

	static int		destroy_all_instances();

	static bool		instance_exists(const char *device_name, Mavlink *self);

	static void		forward_message(const mavlink_message_t *msg, Mavlink *self);

	static int		get_uart_fd(unsigned index);

	int			get_uart_fd();

	/**
	 * Get the MAVLink system id.
	 *
	 * @return		The system ID of this vehicle
	 */
	int			get_system_id();

	/**
	 * Get the MAVLink component id.
	 *
	 * @return		The component ID of this vehicle
	 */
	int			get_component_id();

	const char *_device_name;

	enum MAVLINK_MODE {
		MAVLINK_MODE_NORMAL = 0,
		MAVLINK_MODE_CUSTOM,
		MAVLINK_MODE_CAMERA
	};

	void			set_mode(enum MAVLINK_MODE);
	enum MAVLINK_MODE	get_mode() { return _mode; }

	bool			get_hil_enabled() { return _hil_enabled; }

	bool			get_use_hil_gps() { return _use_hil_gps; }

	bool			get_flow_control_enabled() { return _flow_control_enabled; }

	bool			get_forwarding_on() { return _forwarding_on; }

	static int		start_helper(int argc, char *argv[]);

	/**
	 * Handle parameter related messages.
	 */
	void			mavlink_pm_message_handler(const mavlink_channel_t chan, const mavlink_message_t *msg);

	void			get_mavlink_mode_and_state(struct vehicle_status_s *status, struct position_setpoint_triplet_s *pos_sp_triplet, uint8_t *mavlink_state, uint8_t *mavlink_base_mode, uint32_t *mavlink_custom_mode);

	/**
	 * Enable / disable Hardware in the Loop simulation mode.
	 *
	 * @param hil_enabled	The new HIL enable/disable state.
	 * @return		OK if the HIL state changed, ERROR if the
	 *			requested change could not be made or was
	 *			redundant.
	 */
	int			set_hil_enabled(bool hil_enabled);

	void	send_message(const mavlink_message_t *msg);

	void	handle_message(const mavlink_message_t *msg);

	MavlinkOrbSubscription *add_orb_subscription(const orb_id_t topic);

	int			get_instance_id();

	/**
	 * Enable / disable hardware flow control.
	 *
	 * @param enabled	True if hardware flow control should be enabled
	 */
	int			enable_flow_control(bool enabled);

	const mavlink_channel_t	get_channel();

	void configure_stream_threadsafe(const char *stream_name, const float rate);

	bool			_task_should_exit;	/**< if true, mavlink task should exit */

	int			get_mavlink_fd() { return _mavlink_fd; }

<<<<<<< HEAD
	int send_statustext(const char *string);
	int send_statustext(enum MAV_SEVERITY severity, const char *string);

	float get_rate_mult();
=======
	MavlinkStream * get_streams() { return _streams; } const

>>>>>>> 857b843d

	/* Functions for waiting to start transmission until message received. */
	void			set_has_received_messages(bool received_messages) { _received_messages = received_messages; }
	bool			get_has_received_messages() { return _received_messages; }
	void			set_wait_to_transmit(bool wait) { _wait_to_transmit = wait; }
	bool			get_wait_to_transmit() { return _wait_to_transmit; }
	bool			should_transmit() { return (!_wait_to_transmit || (_wait_to_transmit && _received_messages)); }

	bool			message_buffer_write(void *ptr, int size);
    
    void lockMessageBufferMutex(void) { pthread_mutex_lock(&_message_buffer_mutex); }
    void unlockMessageBufferMutex(void) { pthread_mutex_unlock(&_message_buffer_mutex); }

	/**
	 * Count a transmision error
	 */
	void count_txerr();

protected:
	Mavlink			*next;

private:
	int			_instance_id;

	int			_mavlink_fd;
	bool			_task_running;

	/* states */
	bool			_hil_enabled;		/**< Hardware In the Loop mode */
	bool			_use_hil_gps;		/**< Accept GPS HIL messages (for example from an external motion capturing system to fake indoor gps) */
	bool			_is_usb_uart;		/**< Port is USB */
	bool        		_wait_to_transmit;  	/**< Wait to transmit until received messages. */
	bool        		_received_messages;	/**< Whether we've received valid mavlink messages. */

	unsigned		_main_loop_delay;	/**< mainloop delay, depends on data rate */

	MavlinkOrbSubscription	*_subscriptions;
	MavlinkStream		*_streams;

	MavlinkMissionManager *_mission_manager;

	orb_advert_t	_mission_pub;
	int			_mission_result_sub;
	MAVLINK_MODE _mode;

	mavlink_channel_t _channel;

	struct mavlink_logbuffer _logbuffer;
	unsigned int		_total_counter;

	pthread_t		_receive_thread;

	bool			_verbose;
	bool			_forwarding_on;
	bool			_passing_on;
	bool			_ftp_on;
	int			_uart_fd;
	int			_baudrate;
	int			_datarate;

	/**
	 * If the queue index is not at 0, the queue sending
	 * logic will send parameters from the current index
	 * to len - 1, the end of the param list.
	 */
	unsigned int		_mavlink_param_queue_index;

	bool			mavlink_link_termination_allowed;

	char 			*_subscribe_to_stream;
	float			_subscribe_to_stream_rate;

	bool			_flow_control_enabled;

	struct mavlink_message_buffer {
		int write_ptr;
		int read_ptr;
		int size;
		char *data;
	};

	mavlink_message_buffer	_message_buffer;

	pthread_mutex_t		_message_buffer_mutex;

	perf_counter_t		_loop_perf;			/**< loop performance counter */
	perf_counter_t		_txerr_perf;			/**< TX error counter */

	bool			_param_initialized;
	param_t			_param_system_id;
	param_t			_param_component_id;
	param_t			_param_system_type;
	param_t			_param_use_hil_gps;

	/**
	 * Send one parameter.
	 *
	 * @param param		The parameter id to send.
	 * @return		zero on success, nonzero on failure.
	 */
	int			mavlink_pm_send_param(param_t param);

	/**
	 * Send one parameter identified by index.
	 *
	 * @param index		The index of the parameter to send.
	 * @return		zero on success, nonzero else.
	 */
	int			mavlink_pm_send_param_for_index(uint16_t index);

	/**
	 * Send one parameter identified by name.
	 *
	 * @param name		The index of the parameter to send.
	 * @return		zero on success, nonzero else.
	 */
	int			mavlink_pm_send_param_for_name(const char *name);

	/**
	 * Send a queue of parameters, one parameter per function call.
	 *
	 * @return		zero on success, nonzero on failure
	 */
	int			mavlink_pm_queued_send(void);

	/**
	 * Start sending the parameter queue.
	 *
	 * This function will not directly send parameters, but instead
	 * activate the sending of one parameter on each call of
	 * mavlink_pm_queued_send().
	 * @see 		mavlink_pm_queued_send()
	 */
	void			mavlink_pm_start_queued_send();

	void			mavlink_update_system();

	uint8_t get_system_id();

	uint8_t get_component_id();

	int mavlink_open_uart(int baudrate, const char *uart_name, struct termios *uart_config_original, bool *is_usb);

	int configure_stream(const char *stream_name, const float rate);

	int message_buffer_init(int size);

	void message_buffer_destroy();

	int message_buffer_count();

	int message_buffer_is_empty();

	bool message_buffer_write(const void *ptr, int size);

	int message_buffer_get_ptr(void **ptr, bool *is_part);

	void message_buffer_mark_read(int n);

	void pass_message(const mavlink_message_t *msg);

	static int	mavlink_dev_ioctl(struct file *filep, int cmd, unsigned long arg);

	/**
	 * Main mavlink task.
	 */
	int		task_main(int argc, char *argv[]);
};<|MERGE_RESOLUTION|>--- conflicted
+++ resolved
@@ -180,15 +180,11 @@
 
 	int			get_mavlink_fd() { return _mavlink_fd; }
 
-<<<<<<< HEAD
 	int send_statustext(const char *string);
 	int send_statustext(enum MAV_SEVERITY severity, const char *string);
+	MavlinkStream * get_streams() { return _streams; } const
 
 	float get_rate_mult();
-=======
-	MavlinkStream * get_streams() { return _streams; } const
-
->>>>>>> 857b843d
 
 	/* Functions for waiting to start transmission until message received. */
 	void			set_has_received_messages(bool received_messages) { _received_messages = received_messages; }
