--- conflicted
+++ resolved
@@ -75,7 +75,6 @@
 	static map<string,px4_main_t> apps;
 """)
 for app in apps:
-<<<<<<< HEAD
 	print('\tapps["'+app+'"] = '+app+'_main;')
 
 print('\tapps["shutdown"] = shutdown_main;')
@@ -83,18 +82,8 @@
 print('\tapps["list_files"] = list_files_main;')
 print('\tapps["list_devices"] = list_devices_main;')
 print('\tapps["list_topics"] = list_topics_main;')
+print('\tapps["sleep"] = sleep_main;'
 print("""
-=======
-	print '\tapps["'+app+'"] = '+app+'_main;'
-
-print '\tapps["shutdown"] = shutdown_main;'
-print '\tapps["list_tasks"] = list_tasks_main;'
-print '\tapps["list_files"] = list_files_main;'
-print '\tapps["list_devices"] = list_devices_main;'
-print '\tapps["list_topics"] = list_topics_main;'
-print '\tapps["sleep"] = sleep_main;'
-print """
->>>>>>> fb402bc0
 	return apps;
 }
 
@@ -135,9 +124,6 @@
 	px4_show_files();
 	return 0;
 }
-<<<<<<< HEAD
-""")
-=======
 static int sleep_main(int argc, char *argv[])
 {
 	if (argc != 2) {
@@ -147,5 +133,4 @@
 	sleep(atoi(argv[1]));
 	return 0;
 }
-"""
->>>>>>> fb402bc0
+""")
